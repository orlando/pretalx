--- conflicted
+++ resolved
@@ -13,27 +13,17 @@
 
 
 @pytest.mark.django_db
-<<<<<<< HEAD
-def test_schedule_frab_xml_export(slot, client, schedule_schema):
-    response = client.get(
-        reverse(
-            'agenda:export.schedule.xml', kwargs={'event': slot.submission.event.slug}
-        ),
-        follow=True,
-    )
-=======
 def test_schedule_frab_xml_export(
     slot, client, django_assert_num_queries, schedule_schema
 ):
     with django_assert_num_queries(25):
         response = client.get(
             reverse(
-                f'agenda:export.schedule.xml',
-                kwargs={'event': slot.submission.event.slug},
-            ),
-            follow=True,
-        )
->>>>>>> 3fdf6f1a
+                'agenda:export.schedule.xml',
+                kwargs={'event': slot.submission.event.slug},
+            ),
+            follow=True,
+        )
     assert response.status_code == 200, str(response.content.decode())
     assert 'ETag' in response
 
@@ -45,25 +35,15 @@
     etree.fromstring(
         response.content, parser
     )  # Will raise if the schedule does not match the schema
-<<<<<<< HEAD
-    response = client.get(
-        reverse(
-            'agenda:export.schedule.xml', kwargs={'event': slot.submission.event.slug}
-        ),
-        HTTP_IF_NONE_MATCH=response['ETag'],
-        follow=True,
-    )
-=======
     with django_assert_num_queries(15):
         response = client.get(
             reverse(
-                f'agenda:export.schedule.xml',
+                'agenda:export.schedule.xml',
                 kwargs={'event': slot.submission.event.slug},
             ),
             HTTP_IF_NONE_MATCH=response['ETag'],
             follow=True,
         )
->>>>>>> 3fdf6f1a
     assert response.status_code == 304
 
 
@@ -74,23 +54,14 @@
     slot.submission.description = "control char: \a"
     slot.submission.save()
 
-<<<<<<< HEAD
-    response = client.get(
-        reverse(
-            'agenda:export.schedule.xml', kwargs={'event': slot.submission.event.slug}
-        ),
-        follow=True,
-    )
-=======
     with django_assert_num_queries(24):
         response = client.get(
             reverse(
-                f'agenda:export.schedule.xml',
-                kwargs={'event': slot.submission.event.slug},
-            ),
-            follow=True,
-        )
->>>>>>> 3fdf6f1a
+                'agenda:export.schedule.xml',
+                kwargs={'event': slot.submission.event.slug},
+            ),
+            follow=True,
+        )
 
     parser = etree.XMLParser()
     etree.fromstring(response.content, parser)
@@ -106,25 +77,10 @@
     orga_user,
     schedule_schema,
 ):
-<<<<<<< HEAD
-    regular_response = client.get(
-        reverse(
-            'agenda:export.schedule.json', kwargs={'event': slot.submission.event.slug}
-        ),
-        follow=True,
-    )
-    client.force_login(orga_user)
-    orga_response = client.get(
-        reverse(
-            'agenda:export.schedule.json', kwargs={'event': slot.submission.event.slug}
-        ),
-        follow=True,
-    )
-=======
     with django_assert_num_queries(26):
         regular_response = client.get(
             reverse(
-                f'agenda:export.schedule.json',
+                'agenda:export.schedule.json',
                 kwargs={'event': slot.submission.event.slug},
             ),
             follow=True,
@@ -133,12 +89,11 @@
     with django_assert_num_queries(23):
         orga_response = client.get(
             reverse(
-                f'agenda:export.schedule.json',
-                kwargs={'event': slot.submission.event.slug},
-            ),
-            follow=True,
-        )
->>>>>>> 3fdf6f1a
+                'agenda:export.schedule.json',
+                kwargs={'event': slot.submission.event.slug},
+            ),
+            follow=True,
+        )
     assert regular_response.status_code == 200
     assert orga_response.status_code == 200
 
@@ -159,27 +114,17 @@
 
 
 @pytest.mark.django_db
-<<<<<<< HEAD
-def test_schedule_frab_xcal_export(slot, client, schedule_schema):
-    response = client.get(
-        reverse(
-            'agenda:export.schedule.xcal', kwargs={'event': slot.submission.event.slug}
-        ),
-        follow=True,
-    )
-=======
 def test_schedule_frab_xcal_export(
     slot, client, django_assert_num_queries, schedule_schema
 ):
     with django_assert_num_queries(20):
         response = client.get(
             reverse(
-                f'agenda:export.schedule.xcal',
-                kwargs={'event': slot.submission.event.slug},
-            ),
-            follow=True,
-        )
->>>>>>> 3fdf6f1a
+                'agenda:export.schedule.xcal',
+                kwargs={'event': slot.submission.event.slug},
+            ),
+            follow=True,
+        )
     assert response.status_code == 200
 
     content = response.content.decode()
@@ -187,25 +132,15 @@
 
 
 @pytest.mark.django_db
-<<<<<<< HEAD
-def test_schedule_ical_export(slot, client, schedule_schema):
-    response = client.get(
-        reverse(
-            'agenda:export.schedule.ics', kwargs={'event': slot.submission.event.slug}
-        ),
-        follow=True,
-    )
-=======
 def test_schedule_ical_export(slot, client, django_assert_num_queries, schedule_schema):
     with django_assert_num_queries(22):
         response = client.get(
             reverse(
-                f'agenda:export.schedule.ics',
-                kwargs={'event': slot.submission.event.slug},
-            ),
-            follow=True,
-        )
->>>>>>> 3fdf6f1a
+                'agenda:export.schedule.ics',
+                kwargs={'event': slot.submission.event.slug},
+            ),
+            follow=True,
+        )
     assert response.status_code == 200
 
     content = response.content.decode()
@@ -236,18 +171,11 @@
     slot.submission.event.save()
     exporter = 'feed' if exporter == 'feed' else 'export.{}'.format(exporter)
 
-<<<<<<< HEAD
-    response = client.get(
-        reverse('agenda:{}'.format(exporter), kwargs={'event': slot.submission.event.slug}),
-        follow=True,
-    )
-=======
     with django_assert_num_queries(14):
         response = client.get(
-            reverse(f'agenda:{exporter}', kwargs={'event': slot.submission.event.slug}),
-            follow=True,
-        )
->>>>>>> 3fdf6f1a
+            reverse('agenda:{}'.format(exporter), kwargs={'event': slot.submission.event.slug}),
+            follow=True,
+        )
     assert response.status_code == 404
 
 
